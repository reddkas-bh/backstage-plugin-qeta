--- conflicted
+++ resolved
@@ -1,5 +1,5 @@
 import { useStyles } from '../../utils/hooks';
-import { LinkButton, WarningPanel } from '@backstage/core-components';
+import { LinkButton, WarningPanel, Progress } from '@backstage/core-components';
 import {
   Box,
   Divider,
@@ -10,10 +10,6 @@
   Tooltip,
   Typography,
 } from '@material-ui/core';
-<<<<<<< HEAD
-import { LinkButton, Progress } from '@backstage/core-components';
-=======
->>>>>>> 6da5d08c
 import React from 'react';
 import { QuestionListItem } from './QuestionListItem';
 import { Pagination } from '@material-ui/lab';
